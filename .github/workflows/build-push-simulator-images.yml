# This workflow builds and pushes Docker images for the simulators that have
# been modified when a PR is done. 
# The first job detects the modified simulators. It inspects the repository to
# determine all the changed dockerfiles, using the github action changed-files.
# The second job uses the output of the first and runs with a matrix strategy,
# building and pushing the modified simulators to Docker Hub in parallel, each
# in its own job.
# If the running time of the workflow becomes a problem, it could be possible
# to incorporate caching of the Docker build process in the GitHub actions.
name: Build and push simulator Docker images
on:
  # On any PR we will save the docker images as -dev on docker hub
  pull_request:
    branches-ignore:
      - main
  # When we merge into main we need to run this on push otherwise we would
  # never have the prod images on docker hub.
  push:
    branches:
      - main

jobs:
  generate-simulator-matrix:
    runs-on: ubuntu-latest
    outputs:
      simulator-dockerfile-paths: ${{ steps.changed-dockerfiles.outputs.all_changed_files }}

    steps:
      # fetch-depth is set to 2 to ensure that the two last commits are
      # available to the script that will generate the simulator matrix.
      - name: Checkout repository
        uses: actions/checkout@v3
        with:
          fetch-depth: 0

      # Example: https://github.com/tj-actions/changed-files/blob/main/.github/workflows/matrix-example.yml
      - name: Get all changed dockerfiles
        id: changed-dockerfiles
        uses: tj-actions/changed-files@v43
        with:
          matrix: true
          files: |
             simulators/**/*Dockerfile
      - name: Echo changed files
        run: |
          echo "all_changed_files=${{ steps.changed-dockerfiles.outputs.all_changed_files }}"

  publish-simulator-image:
    runs-on: ubuntu-latest
    needs: [generate-simulator-matrix]
    if: ${{ needs.generate-simulator-matrix.outputs.simulator-dockerfile-paths != '' && needs.generate-simulator-matrix.outputs.simulator-dockerfile-paths != '[]' }}
    strategy:
      # If building one simulator fails, continue with the others anyway.
      fail-fast: false

      matrix:
        simulator-dockerfile-path: ${{ fromJSON(needs.generate-simulator-matrix.outputs.simulator-dockerfile-paths) }}

    steps:
      - name: Free Disk Space (Ubuntu)
        uses: jlumbroso/free-disk-space@main
        with:
          # this might remove tools that are actually needed,
          # if set to "true" but frees about 6 GB
          tool-cache: false
          
          # all of these default to true, but feel free to set to
          # "false" if necessary for your workflow
          android: true
          dotnet: true
          haskell: true
          
      - name: Checkout repository
        uses: actions/checkout@v3

      - name: Get simulator name, version, directory and environment
        id: get
        run: | 
          : # Get Simulator name
          : # /some/path/to/simulator/version/Dockerfile -> simulator
          tmp=$(basename $(dirname $(dirname ${{ matrix.simulator-dockerfile-path }})))
          echo "simulator-name=$tmp" >> $GITHUB_OUTPUT

          : # Get Simulator version
          : # /some/path/to/simulator/version/Dockerfile -> version
          tmp=$(dirname ${{ matrix.simulator-dockerfile-path }})
          echo "simulator-version=$(basename $tmp)" >> $GITHUB_OUTPUT

          : # Get Simulation Directory
          echo "simulator-directory=$(dirname ${{ matrix.simulator-dockerfile-path }})" >> $GITHUB_OUTPUT

          : # Current environment 
          if [[ "${{ github.ref }}" != "refs/heads/main" ]]; then
            echo "environment=_dev"
          fi

          cat $GITHUB_OUTPUT

<<<<<<< HEAD
      - name: Generate full image tag
        id: image-tag
        run: |
          echo "full_tag=${{ steps.get.outputs.simulator-name }}_${{ steps.get.outputs.simulator-version }}${{ steps.get.outputs.enviorment }}">> $GITHUB_OUTPUT
          cat $GITHUB_OUTPUT
=======
      - name: Echo environment
        run: |
          echo "environment=${{ steps.get.outputs.environment }}"
>>>>>>> c4efb3a8

      - name: Login to Docker Hub
        uses: docker/login-action@v2
        with:
          username: ${{ secrets.DOCKERHUB_USERNAME }}
          password: ${{ secrets.DOCKERHUB_TOKEN }}

      - name: Set up Docker Buildx
        uses: docker/setup-buildx-action@v2
      
      - name: Build and export to Docker
        uses: docker/build-push-action@v5
        with:
          context: ${{ steps.get.outputs.simulator-directory }}
          load: true
          file: ${{ matrix.simulator-dockerfile-path }}
          tags: |
             inductiva/kutu:${{ steps.image-tag.outputs.full_tag }}
      - name: Test docker image
        run: |
          docker run --rm inductiva/kutu:${{ steps.image-tag.outputs.full_tag }} ./home/test_sim.sh

      - name: Build and push
        uses: docker/build-push-action@v4
        with:
          tags: |
<<<<<<< HEAD
            inductiva/kutu:${{ steps.image-tag.outputs.full_tag }}
=======
            inductiva/kutu:${{ steps.get.outputs.simulator-name }}_${{ steps.get.outputs.simulator-version }}${{ steps.get.outputs.environment }}
>>>>>>> c4efb3a8
          context: ${{ steps.get.outputs.simulator-directory }}
          file: ${{ matrix.simulator-dockerfile-path }}
          push: true
          labels: |
            org.opencontainers.image.source=https://github.com/inductiva/kutu
            maintainer=Inductiva Research Labs <contact@inductiva.ai>
            org.opencontainers.image.revision=$GITHUB_SHA<|MERGE_RESOLUTION|>--- conflicted
+++ resolved
@@ -96,17 +96,15 @@
 
           cat $GITHUB_OUTPUT
 
-<<<<<<< HEAD
       - name: Generate full image tag
         id: image-tag
         run: |
           echo "full_tag=${{ steps.get.outputs.simulator-name }}_${{ steps.get.outputs.simulator-version }}${{ steps.get.outputs.enviorment }}">> $GITHUB_OUTPUT
           cat $GITHUB_OUTPUT
-=======
+
       - name: Echo environment
         run: |
           echo "environment=${{ steps.get.outputs.environment }}"
->>>>>>> c4efb3a8
 
       - name: Login to Docker Hub
         uses: docker/login-action@v2
@@ -133,11 +131,7 @@
         uses: docker/build-push-action@v4
         with:
           tags: |
-<<<<<<< HEAD
             inductiva/kutu:${{ steps.image-tag.outputs.full_tag }}
-=======
-            inductiva/kutu:${{ steps.get.outputs.simulator-name }}_${{ steps.get.outputs.simulator-version }}${{ steps.get.outputs.environment }}
->>>>>>> c4efb3a8
           context: ${{ steps.get.outputs.simulator-directory }}
           file: ${{ matrix.simulator-dockerfile-path }}
           push: true
